// SPDX-License-Identifier: UNLICENSED
pragma solidity 0.8.10;

import {DSTestPlus} from "solmate/test/utils/DSTestPlus.sol";
import {MockERC20} from "./mock/MockERC20.sol";
import {MockEventEmitter} from "./mock/MockEventEmitter.sol";
import {MockDeflationaryERC20} from "./mock/MockDeflationaryERC20.sol";
import {AuctionUser} from "./mock/users/AuctionUser.sol";
import {DualAuctionFactory} from "../DualAuctionFactory.sol";
import {DualAuction} from "../DualAuction.sol";
import {IAuctionFactory} from "../interfaces/IAuctionFactory.sol";
import "forge-std/Vm.sol";

<<<<<<< HEAD
contract DualAuctionTest is IAuctionFactory, DSTestPlus {
=======
contract DualAuctionTest is MockEventEmitter, DSTestPlus {
>>>>>>> 2e068bce
    DualAuctionFactory factory;
    DualAuction auction;
    MockERC20 bidAsset;
    MockERC20 askAsset;
    AuctionUser user;
    uint256 initialTimestamp;

    Vm public constant vm = Vm(HEVM_ADDRESS);

    function setUp() public {
        bidAsset = new MockERC20("Bid", "BID", 18);
        askAsset = new MockERC20("Ask", "ASK", 18);
        DualAuction implementation = new DualAuction();
        factory = new DualAuctionFactory(address(implementation));
        initialTimestamp = block.timestamp;

        vm.expectEmit(true, true, true, true, address(factory));
        emit AuctionCreated(
            address(bidAsset),
            address(askAsset),
            initialTimestamp + 1 days,
            address(this)
        );
        auction = DualAuction(
            factory.createAuction(
                address(bidAsset),
                address(askAsset),
                10**16,
                10**18,
                10**16,
                initialTimestamp + 1 days
            )
        );
        user = new AuctionUser(address(auction));
    }

    function testInstantiationExactEndDateExpectAuctionEnded() public {
        vm.expectRevert(abi.encodeWithSignature("AuctionEnded()"));
        DualAuction(
            factory.createAuction(
                address(bidAsset),
                address(askAsset),
                10**16,
                10**18,
                10**16,
                initialTimestamp
            )
        );
    }

    function testInstantiation() public {
        assertEq(address(auction.bidAsset()), address(bidAsset));
        assertEq(address(auction.askAsset()), address(askAsset));
        assertEq(auction.minPrice(), 10**16);
        assertEq(auction.maxPrice(), 10**18);
        assertEq(auction.tickWidth(), 10**16);
        assertEq(auction.endDate(), initialTimestamp + 1 days);
        assertEq(auction.maxBid(), 0);
        assertEq(auction.minAsk(), type(uint256).max);
        assertEq(auction.clearingPrice(), 0);
        assertEq(auction.bidAssetDecimals(), 18);
        assertEq(auction.askAssetDecimals(), 18);
    }

    function testFailInstantiationInvalidBidAsset() public {
        factory.createAuction(
            address(0),
            address(askAsset),
            0,
            10**18,
            10**16,
            initialTimestamp + 1 days
        );
    }

    function testFailInstantiationInvalidAskAsset() public {
        factory.createAuction(
            address(bidAsset),
            address(0),
            0,
            10**18,
            10**16,
            initialTimestamp + 1 days
        );
    }

    function testFailInstantiationInvalidAssets() public {
        factory.createAuction(
            address(bidAsset),
            address(bidAsset),
            0,
            10**18,
            10**16,
            initialTimestamp + 1 days
        );
    }

    function testFailInstantiationInvalidPrices() public {
        factory.createAuction(
            address(bidAsset),
            address(askAsset),
            10**18,
            10**16,
            10**16,
            initialTimestamp + 1 days
        );
    }

    function testFailInstantiationInvalidMaxPrice() public {
        factory.createAuction(
            address(bidAsset),
            address(askAsset),
            0,
            2**255,
            10**16,
            initialTimestamp + 1 days
        );
    }

    function testFailInstantiationEndDate() public {
        factory.createAuction(
            address(bidAsset),
            address(askAsset),
            0,
            10**18,
            10**16,
            initialTimestamp - 1 days
        );
    }

    // BID

    function testBidBasic() public {
        // 1 for 1
        uint256 amount = 10**18;
        uint256 price = 10**18;

        bidAsset.mint(address(user), amount);
        assertEq(
            auction.balanceOf(address(user), auction.toBidTokenId(price)),
            0
        );

        user.approve(address(bidAsset), amount);
        vm.expectEmit(true, true, true, true, address(auction));
        emit Bid(
            address(user),
            amount,
            amount,
            price
        );
        uint256 output = user.bid(amount, price);
        assertEq(output, amount);

        assertEq(
            auction.balanceOf(address(user), auction.toBidTokenId(price)),
            amount
        );
        assertEq(bidAsset.balanceOf(address(user)), 0);
        assertEq(bidAsset.balanceOf(address(auction)), amount);
    }

    function testBid(uint256 price, uint128 amount) public {
        if (amount == 0) amount = 1;
        price = coercePrice(price);

        bidAsset.mint(address(user), amount);
        assertEq(
            auction.balanceOf(address(user), auction.toBidTokenId(price)),
            0
        );

        user.approve(address(bidAsset), amount);
        user.bid(amount, price);

        assertEq(
            auction.balanceOf(address(user), auction.toBidTokenId(price)),
            amount
        );
        assertEq(bidAsset.balanceOf(address(user)), 0);
        assertEq(bidAsset.balanceOf(address(auction)), amount);
    }

    function testMaxBid(uint128 amount) public {
        if (amount == 0) amount = 1;
        assertEq(auction.maxBid(), 0);
        uint256 price = 10**16 * 2;
        bidAsset.mint(address(user), uint256(amount) * 3);
        user.approve(address(bidAsset), uint256(amount) * 3);
        user.bid(amount, price);
        assertEq(auction.maxBid(), price);

        price = 10**16 * 3;
        user.bid(amount, price);
        assertEq(auction.maxBid(), price);

        price = 10**16;
        user.bid(amount, price);
        assertEq(auction.maxBid(), price * 3);
    }

    function testFailBidZeroAmount() public {
        user.bid(0, 10**16);
    }

    function testFailBidNotOnTick(uint128 amount) public {
        bidAsset.mint(address(user), amount);
        user.approve(address(bidAsset), amount);
        user.bid(amount, 10**16 + 10**15);
    }

    function testBidExpectAuctionEnded(uint128 amount) public {
        bidAsset.mint(address(user), amount);
        user.approve(address(bidAsset), amount);
        hevm.warp(initialTimestamp + 2 days);
        vm.expectRevert(abi.encodeWithSignature("AuctionEnded()"));
        user.bid(amount, 10**16);
    }

    function testBidExactEndDateExpectAuctionEnded(uint128 amount) public {
        bidAsset.mint(address(user), amount);
        user.approve(address(bidAsset), amount);
        hevm.warp(auction.endDate());
        vm.expectRevert(abi.encodeWithSignature("AuctionEnded()"));
        user.bid(amount, 10**16);
    }

    function testFailBidPriceTooHigh(uint128 amount) public {
        bidAsset.mint(address(user), amount);
        user.approve(address(bidAsset), amount);
        user.bid(amount, 10**18 + 1);
    }

    function testFailBidNoApprove(uint128 amount) public {
        bidAsset.mint(address(user), amount);
        user.bid(amount, 10**16);
    }

    function testFailBidPriceTooLow(uint128 amount) public {
        DualAuction newAuction = DualAuction(
            factory.createAuction(
                address(bidAsset),
                address(askAsset),
                2 * 10**16,
                10**18,
                10**16,
                initialTimestamp + 1 days
            )
        );
        AuctionUser newUser = new AuctionUser(address(newAuction));

        bidAsset.mint(address(newUser), amount);
        newUser.approve(address(bidAsset), amount);
        newUser.bid(amount, 10**16);
    }

    function testBidDeflationary() public {
        uint16 feeBps = 1;
        MockDeflationaryERC20 bidDeflationaryAsset = new MockDeflationaryERC20(
            "BidDeflationary",
            "BID-DEF",
            18,
            feeBps
        );

        DualAuction auctionDeflationary = DualAuction(
            factory.createAuction(
                address(bidDeflationaryAsset),
                address(askAsset),
                10**16,
                10**18,
                10**16,
                initialTimestamp + 1 days
            )
        );
        AuctionUser userDeflationary = new AuctionUser(
            address(auctionDeflationary)
        );

        // 1 for 1
        uint256 amount = 10**18;
        uint256 price = 10**18;

        uint256 expectedBidAmount = (amount * (10000 - feeBps)) / 10000;

        bidDeflationaryAsset.mint(address(userDeflationary), amount);
        assertEq(
            auctionDeflationary.balanceOf(
                address(userDeflationary),
                auctionDeflationary.toBidTokenId(price)
            ),
            0
        );

        userDeflationary.approve(address(bidDeflationaryAsset), amount);
        uint256 output = userDeflationary.bid(amount, price);
        assertEq(output, amount);

        assertEq(
            auctionDeflationary.balanceOf(
                address(userDeflationary),
                auctionDeflationary.toBidTokenId(price)
            ),
            expectedBidAmount
        );
        assertEq(bidDeflationaryAsset.balanceOf(address(userDeflationary)), 0);
        assertEq(
            bidDeflationaryAsset.balanceOf(address(auctionDeflationary)),
            expectedBidAmount
        );
    }

    // ASK

    function testAskBasic() public {
        // 1 token at 1:1 price
        uint256 amount = 10**18;
        uint256 price = 10**18;

        askAsset.mint(address(user), amount);
        assertEq(
            auction.balanceOf(address(user), auction.toAskTokenId(price)),
            0
        );

        user.approve(address(askAsset), amount);
        vm.expectEmit(true, true, true, true, address(auction));
        emit Ask(
            address(user),
            amount,
            amount,
            price
        );
        uint256 output = user.ask(amount, price);
        assertEq(output, amount);

        assertEq(
            auction.balanceOf(address(user), auction.toAskTokenId(price)),
            amount
        );
        assertEq(askAsset.balanceOf(address(auction)), amount);
    }

    function testAsk(uint256 price, uint128 amount) public {
        if (amount == 0) amount = 1;
        price = coercePrice(price);
        askAsset.mint(address(user), amount);
        assertEq(
            auction.balanceOf(address(user), auction.toAskTokenId(price)),
            0
        );

        user.approve(address(askAsset), amount);
        user.ask(amount, price);

        assertEq(
            auction.balanceOf(address(user), auction.toAskTokenId(price)),
            amount
        );
        assertEq(askAsset.balanceOf(address(auction)), amount);
    }

    function testMinAsk(uint128 amount) public {
        if (amount == 0) amount = 1;
        uint256 price = 10**16 * 3;
        askAsset.mint(address(user), uint256(amount) * 3);
        user.approve(address(askAsset), uint256(amount) * 3);
        assertEq(auction.minAsk(), type(uint256).max);
        user.ask(amount, price);

        assertEq(auction.minAsk(), price);
        price = 10**16;
        user.ask(amount, price);
        assertEq(auction.minAsk(), price);
        price = 10**16 * 2;
        user.ask(amount, price);
        assertEq(auction.minAsk(), 10**16);
    }

    function testFailAskZeroAmount() public {
        user.ask(0, 10**16);
    }

    function testFailAskNotOnTick(uint128 amount) public {
        askAsset.mint(address(user), amount);
        user.approve(address(askAsset), amount);
        user.ask(amount, 10**16 + 10**15);
    }

    function testAskExpectAuctionEnded(uint128 amount) public {
        askAsset.mint(address(user), amount);
        user.approve(address(askAsset), amount);
        hevm.warp(initialTimestamp + 2 days);
        vm.expectRevert(abi.encodeWithSignature("AuctionEnded()"));
        user.ask(amount, 10**16);
    }

    function testAskExactEndDateExpectAuctionEnded(uint128 amount) public {
        askAsset.mint(address(user), amount);
        user.approve(address(askAsset), amount);
        hevm.warp(auction.endDate());
        vm.expectRevert(abi.encodeWithSignature("AuctionEnded()"));
        user.ask(amount, 10**16);
    }

    function testFailAskPriceTooHigh(uint128 amount) public {
        askAsset.mint(address(user), amount);
        user.approve(address(askAsset), amount);
        user.ask(amount, 10**18 + 1);
    }

    function testFailAskNoApprove(uint128 amount) public {
        askAsset.mint(address(user), amount);
        user.ask(amount, 10**16);
    }

    function testFailAskPriceTooLow(uint128 amount) public {
        DualAuction newAuction = DualAuction(
            factory.createAuction(
                address(bidAsset),
                address(askAsset),
                2 * 10**16,
                10**18,
                10**16,
                initialTimestamp + 1 days
            )
        );
        AuctionUser newUser = new AuctionUser(address(newAuction));

        askAsset.mint(address(newUser), amount);
        newUser.approve(address(askAsset), amount);
        newUser.ask(amount, 10**16);
    }

    function testAskDeflationary() public {
        uint16 feeBps = 1;
        MockDeflationaryERC20 askDeflationaryAsset = new MockDeflationaryERC20(
            "AskDeflationary",
            "ASK-DEF",
            18,
            feeBps
        );

        DualAuction auctionDeflationary = DualAuction(
            factory.createAuction(
                address(bidAsset),
                address(askDeflationaryAsset),
                10**16,
                10**18,
                10**16,
                initialTimestamp + 1 days
            )
        );
        AuctionUser userDeflationary = new AuctionUser(
            address(auctionDeflationary)
        );

        // 1 token at 1:1 price
        uint256 amount = 10**18;
        uint256 price = 10**18;

        uint256 expectedAskAmount = (amount * (10000 - feeBps)) / 10000;

        askDeflationaryAsset.mint(address(userDeflationary), amount);
        assertEq(
            auctionDeflationary.balanceOf(
                address(userDeflationary),
                auctionDeflationary.toAskTokenId(price)
            ),
            0
        );

        userDeflationary.approve(address(askDeflationaryAsset), amount);
        uint256 output = userDeflationary.ask(amount, price);
        assertEq(output, amount);

        assertEq(
            auctionDeflationary.balanceOf(
                address(userDeflationary),
                auctionDeflationary.toAskTokenId(price)
            ),
            expectedAskAmount
        );
        assertEq(
            askDeflationaryAsset.balanceOf(address(auctionDeflationary)),
            expectedAskAmount
        );
    }

    // SETTLE

    function testSettleOnlyBid(uint256 price, uint128 amount) public {
        if (amount == 0) amount = 1;
        price = coercePrice(price);

        bidAsset.mint(address(user), amount);
        user.approve(address(bidAsset), amount);
        user.bid(amount, price);

        hevm.warp(initialTimestamp + 2 days);
        vm.expectEmit(true, false, false, false, address(auction));
        emit Settle(address(this), 0);
        auction.settle();
        assertTrue(auction.settled());
        assertEq(auction.clearingPrice(), 0);
    }

    function testSettleOnlyAsk(uint256 price, uint128 amount) public {
        if (amount == 0) amount = 1;
        price = coercePrice(price);

        askAsset.mint(address(user), amount);
        user.approve(address(askAsset), amount);
        user.ask(amount, price);

        hevm.warp(initialTimestamp + 2 days);
        auction.settle();
        assertTrue(auction.settled());
        assertEq(auction.clearingPrice(), 0);
    }

    function testSettleBidAskNoOverlap(uint128 amount) public {
        if (amount == 0) amount = 1;

        uint256 bidPrice = 10**16;
        uint256 askPrice = 10**16 * 2;
        askAsset.mint(address(user), amount);
        user.approve(address(askAsset), amount);
        user.ask(amount, askPrice);
        bidAsset.mint(address(user), amount);
        user.approve(address(bidAsset), amount);
        user.bid(amount, bidPrice);

        hevm.warp(initialTimestamp + 2 days);
        auction.settle();
        assertTrue(auction.settled());
        assertEq(auction.clearingPrice(), 0);
    }

    function testSettleBidAskSamePrice() public {
        uint256 amount = 10**18;
        uint256 price = 10**18;

        askAsset.mint(address(user), amount);
        user.approve(address(askAsset), amount);
        user.ask(amount, price);
        bidAsset.mint(address(user), amount);
        user.approve(address(bidAsset), amount);
        user.bid(amount, price);

        hevm.warp(initialTimestamp + 2 days);
        auction.settle();
        assertTrue(auction.settled());
        assertEq(auction.clearingPrice(), 10**18);
    }

    function testSettleBidAskSamePriceWithExtraBid() public {
        uint256 amount = 10**18;
        uint256 price = 10**18;

        askAsset.mint(address(user), amount);
        user.approve(address(askAsset), amount);
        user.ask(amount, price);

        bidAsset.mint(address(user), amount);
        user.approve(address(bidAsset), amount);
        user.bid(amount, price);

        bidAsset.mint(address(user), amount);
        user.approve(address(bidAsset), amount);
        user.bid(amount, price - auction.tickWidth());

        hevm.warp(initialTimestamp + 2 days);
        auction.settle();
        assertTrue(auction.settled());
        assertEq(auction.clearingPrice(), 10**18);
        assertEq(auction.clearingBidPrice(), 10**18);
        assertEq(auction.clearingAskPrice(), 10**18);
    }

    function testSettleBidAskOverlap(uint128 amount) public {
        if (amount == 0) amount = 1;

        uint256 bidPrice = 10**16 * 2;
        uint256 askPrice = 10**16;
        askAsset.mint(address(user), amount);
        user.approve(address(askAsset), amount);
        user.ask(amount, askPrice);
        bidAsset.mint(address(user), amount);
        user.approve(address(bidAsset), amount);
        user.bid(amount, bidPrice);

        hevm.warp(initialTimestamp + 2 days);
        auction.settle();
        assertTrue(auction.settled());
        assertEq(auction.clearingPrice(), (10**16 * 3) / 2);
    }

    function testSettleBidAskMoreAsk() public {
        uint256 bidAmount = 10**18;
        uint256 askAmount = 10**18 * 100;
        uint256 bidPrice = 10**16 * 4;
        uint256 askPrice = 10**16 * 2;
        askAsset.mint(address(user), askAmount);
        user.approve(address(askAsset), askAmount);
        user.ask(askAmount, askPrice);
        bidAsset.mint(address(user), bidAmount);
        user.approve(address(bidAsset), bidAmount);
        user.bid(bidAmount, bidPrice);

        hevm.warp(initialTimestamp + 2 days);
        auction.settle();
        assertTrue(auction.settled());
        assertEq(auction.clearingPrice(), 10**16 * 3);
    }

    function testSettleBidAskMoreBid() public {
        uint256 bidAmount = 10**18 * 100;
        uint256 askAmount = 10**18;
        uint256 bidPrice = 10**16 * 4;
        uint256 askPrice = 10**16 * 2;
        askAsset.mint(address(user), askAmount);
        user.approve(address(askAsset), askAmount);
        user.ask(askAmount, askPrice);
        bidAsset.mint(address(user), bidAmount);
        user.approve(address(bidAsset), bidAmount);
        user.bid(bidAmount, bidPrice);

        hevm.warp(initialTimestamp + 2 days);
        auction.settle();
        assertTrue(auction.settled());
        assertEq(auction.clearingPrice(), 10**16 * 3);
    }

    function testSettleTwoEach() public {
        askAsset.mint(address(user), 10**18 * 2);
        user.approve(address(askAsset), 10**18 * 2);
        user.ask(10**18, 10**16);
        user.ask(10**18, 10**16 * 2);
        bidAsset.mint(address(user), 10**18 * 2);
        user.approve(address(bidAsset), 10**18 * 2);
        user.bid(10**18, 10**16 * 3);
        user.bid(10**16, 10**16 * 4);

        hevm.warp(initialTimestamp + 2 days);
        auction.settle();
        assertTrue(auction.settled());
        assertEq(auction.clearingPrice(), (10**16 * 5) / 2);
    }

    function testFailSettleTwice(uint256 price, uint128 amount) public {
        if (amount == 0) amount = 1;
        price = coercePrice(price);

        bidAsset.mint(address(user), amount);
        user.approve(address(bidAsset), amount);
        user.bid(amount, price);

        hevm.warp(initialTimestamp + 2 days);
        auction.settle();
        auction.settle();
    }

    function testFailSettleBeforeEnd(uint256 price, uint128 amount) public {
        if (amount == 0) amount = 1;
        price = coercePrice(price);

        bidAsset.mint(address(user), amount);
        user.approve(address(bidAsset), amount);
        user.bid(amount, price);

        auction.settle();
    }

    function testRedeemBasic() public {
        uint256 amount = 10**18;
        uint256 price = 10**18;
        askAsset.mint(address(user), amount);
        user.approve(address(askAsset), amount);
        uint256 askShares = user.ask(amount, price);
        bidAsset.mint(address(user), amount);
        user.approve(address(bidAsset), amount);
        uint256 bidShares = user.bid(amount, price);
        hevm.warp(initialTimestamp + 2 days);
        auction.settle();

        assertEq(askAsset.balanceOf(address(user)), 0);
        vm.expectEmit(true, true, false, false, address(auction));
        emit Redeem(
            address(user),
            auction.toBidTokenId(price),
            0,
            0,
            0
        );
        (uint256 bidReceived, uint256 askReceived) = user.redeem(
            auction.toBidTokenId(price),
            bidShares
        );
        assertEq(bidReceived, 0);
        assertEq(askReceived, 10**18);
        assertEq(askAsset.balanceOf(address(user)), amount);

        assertEq(bidAsset.balanceOf(address(user)), 0);
        (bidReceived, askReceived) = user.redeem(
            auction.toAskTokenId(price),
            askShares
        );
        assertEq(bidReceived, 10**18);
        assertEq(askReceived, 0);
        assertEq(bidAsset.balanceOf(address(user)), amount);
        assertEq(bidAsset.balanceOf(address(auction)), 0);
        assertEq(askAsset.balanceOf(address(auction)), 0);
    }

    function testRedeemDifferentPrices() public {
        uint256 amount = 10**18;
        uint256 bidPrice = 10**16 * 4;
        uint256 askPrice = 10**16;
        askAsset.mint(address(user), amount);
        user.approve(address(askAsset), amount);
        uint256 askShares = user.ask(amount, askPrice);
        bidAsset.mint(address(user), amount);
        user.approve(address(bidAsset), amount);
        uint256 bidShares = user.bid(amount, bidPrice);
        hevm.warp(initialTimestamp + 2 days);
        auction.settle();
        assertEq(auction.clearingPrice(), (10**16 * 5) / 2);

        assertEq(askAsset.balanceOf(address(user)), 0);
        (uint256 bidReceived, uint256 askReceived) = user.redeem(
            auction.toBidTokenId(bidPrice),
            bidShares
        );
        assertEq(bidReceived, amount - (10**16 * 5) / 2);
        assertEq(askReceived, amount);

        (bidReceived, askReceived) = user.redeem(
            auction.toAskTokenId(askPrice),
            askShares
        );
        assertEq(bidReceived, (10**16 * 5) / 2);
        assertEq(askReceived, 0);
        assertEq(askAsset.balanceOf(address(auction)), 0);
        assertEq(bidAsset.balanceOf(address(auction)), 0);
    }

    function testRedeemTwoBidsAndAsks() public {
        uint256 amount = 10**18;
        AuctionUser lowBidder = new AuctionUser(address(auction));
        bidAsset.mint(address(lowBidder), amount);
        lowBidder.approve(address(bidAsset), amount);
        uint256 lowBidderShares = lowBidder.bid(amount, 10**16 * 20);

        AuctionUser highBidder = new AuctionUser(address(auction));
        bidAsset.mint(address(highBidder), amount);
        highBidder.approve(address(bidAsset), amount);
        uint256 highBidderShares = highBidder.bid(amount, 10**16 * 60);

        AuctionUser lowAsker = new AuctionUser(address(auction));
        askAsset.mint(address(lowAsker), amount);
        lowAsker.approve(address(askAsset), amount);
        uint256 lowAskerShares = lowAsker.ask(amount, 10**16 * 40);

        AuctionUser highAsker = new AuctionUser(address(auction));
        askAsset.mint(address(highAsker), amount);
        highAsker.approve(address(askAsset), amount);
        uint256 highAskerShares = highAsker.ask(amount, 10**16 * 70);

        hevm.warp(initialTimestamp + 2 days);
        auction.settle();
        assertEq(auction.clearingPrice(), 10**16 * 50);

        (uint256 bidReceived, uint256 askReceived) = lowBidder.redeem(
            auction.toBidTokenId(10**16 * 20),
            lowBidderShares
        );
        // not cleared at all
        assertEq(bidReceived, amount);
        assertEq(askReceived, 0);

        (bidReceived, askReceived) = highBidder.redeem(
            auction.toBidTokenId(10**16 * 60),
            highBidderShares
        );
        assertEqThreshold(bidReceived, amount / 2, 2);
        assertEq(askReceived, amount);

        (bidReceived, askReceived) = lowAsker.redeem(
            auction.toAskTokenId(10**16 * 40),
            lowAskerShares
        );
        // fully cleared at 0.50
        assertEq(bidReceived, amount / 2);
        assertEq(askReceived, 0);

        (bidReceived, askReceived) = highAsker.redeem(
            auction.toAskTokenId(10**16 * 70),
            highAskerShares
        );
        // not cleared at all
        assertEq(bidReceived, 0);
        assertEq(askReceived, amount);
        assertEqThreshold(askAsset.balanceOf(address(auction)), 0, 2);
        assertEqThreshold(bidAsset.balanceOf(address(auction)), 0, 2);
    }

    function testRedeemBidNotCleared() public {
        uint256 amount = 10**18;
        uint256 price = 10**18;
        bidAsset.mint(address(user), amount);
        user.approve(address(bidAsset), amount);
        uint256 bidShares = user.bid(amount, price);
        hevm.warp(initialTimestamp + 2 days);
        auction.settle();

        (uint256 bidReceived, uint256 askReceived) = user.redeem(
            auction.toBidTokenId(price),
            bidShares
        );
        assertEq(bidReceived, amount);
        assertEq(askReceived, 0);
        assertEq(askAsset.balanceOf(address(user)), 0);
        assertEq(bidAsset.balanceOf(address(user)), amount);
        assertEq(bidAsset.balanceOf(address(auction)), 0);
        assertEq(askAsset.balanceOf(address(auction)), 0);
    }

    function testRedeemAskNotCleared() public {
        uint256 amount = 10**18;
        uint256 price = 10**18;
        askAsset.mint(address(user), amount);
        user.approve(address(askAsset), amount);
        uint256 askShares = user.ask(amount, price);
        hevm.warp(initialTimestamp + 2 days);
        auction.settle();

        (uint256 bidReceived, uint256 askReceived) = user.redeem(
            auction.toAskTokenId(price),
            askShares
        );
        assertEq(bidReceived, 0);
        assertEq(askReceived, amount);
        assertEq(askAsset.balanceOf(address(user)), amount);
        assertEq(bidAsset.balanceOf(address(user)), 0);
        assertEq(bidAsset.balanceOf(address(auction)), 0);
        assertEq(askAsset.balanceOf(address(auction)), 0);
    }

    function testFailRedeemZero() public {
        uint256 amount = 10**18;
        uint256 price = 10**18;
        askAsset.mint(address(user), amount);
        user.approve(address(askAsset), amount);
        user.ask(amount, price);
        bidAsset.mint(address(user), amount);
        user.approve(address(bidAsset), amount);
        user.bid(amount, price);
        hevm.warp(initialTimestamp + 2 days);
        auction.settle();

        user.redeem(auction.toBidTokenId(price), 0);
    }

    function testFailRedeemTooMany() public {
        uint256 amount = 10**18;
        uint256 price = 10**18;
        askAsset.mint(address(user), amount);
        user.approve(address(askAsset), amount);
        user.ask(amount, price);
        bidAsset.mint(address(user), amount);
        user.approve(address(bidAsset), amount);
        uint256 bidShares = user.bid(amount, price);
        hevm.warp(initialTimestamp + 2 days);
        auction.settle();

        user.redeem(auction.toBidTokenId(price), bidShares + 1);
    }

    function testFailRedeemTwice() public {
        uint256 amount = 10**18;
        uint256 price = 10**18;
        askAsset.mint(address(user), amount);
        user.approve(address(askAsset), amount);
        user.ask(amount, price);
        bidAsset.mint(address(user), amount);
        user.approve(address(bidAsset), amount);
        uint256 bidShares = user.bid(amount, price);
        hevm.warp(initialTimestamp + 2 days);
        auction.settle();

        user.redeem(auction.toBidTokenId(price), bidShares);

        user.redeem(auction.toBidTokenId(price), bidShares);
    }

    // vm.expectRevert() can't catch AuctionNotSettled() error due to forge limitations on functions that return structs
    // Defaulting to just `testFail`
    function testFailRedeemAuctionNotSettled() public {
        uint256 amount = 10**18;
        uint256 price = 10**18;
        askAsset.mint(address(user), amount);
        user.approve(address(askAsset), amount);
        user.ask(amount, price);
        bidAsset.mint(address(user), amount);
        user.approve(address(bidAsset), amount);
        uint256 bidShares = user.bid(amount, price);
        hevm.warp(initialTimestamp + 2 days);

        user.redeem(auction.toBidTokenId(price), bidShares);
    }

    // found during fuzzing of random bids and asks
    function testDoubleBidCounterexample() public {
        uint256 amount = 10**18;
        AuctionUser bidder = new AuctionUser(address(auction));
        bidAsset.mint(address(bidder), amount);
        bidder.approve(address(bidAsset), amount);
        uint256 bidderShares = bidder.bid(amount, 10**16 * 60);

        AuctionUser otherBidder = new AuctionUser(address(auction));
        bidAsset.mint(address(otherBidder), amount);
        otherBidder.approve(address(bidAsset), amount);
        uint256 otherBidderShares = otherBidder.bid(amount, 10**16 * 60);

        AuctionUser asker = new AuctionUser(address(auction));
        askAsset.mint(address(asker), amount);
        asker.approve(address(askAsset), amount);
        uint256 askerShares = asker.ask(amount, 10**16 * 40);

        hevm.warp(initialTimestamp + 2 days);
        auction.settle();
        assertEq(auction.clearingPrice(), 10**16 * 50);

        (uint256 bidReceived, uint256 askReceived) = bidder.redeem(
            auction.toBidTokenId(10**16 * 60),
            bidderShares
        );
        assertEq(bidReceived, 10**16 * 75);
        assertEq(askReceived, 10**16 * 50);

        (bidReceived, askReceived) = asker.redeem(
            auction.toAskTokenId(10**16 * 40),
            askerShares
        );

        assertEq(bidReceived, 10**16 * 50);
        assertEq(askReceived, 0);

        (bidReceived, askReceived) = otherBidder.redeem(
            auction.toBidTokenId(10**16 * 60),
            otherBidderShares
        );
        // fully cleared at 0.50
        assertEq(bidReceived, 10**16 * 75);
        assertEq(askReceived, 10**16 * 50);

        assertEq(askAsset.balanceOf(address(auction)), 0);
        assertEq(bidAsset.balanceOf(address(auction)), 0);
    }

    // found during fuzzing of random bids and asks
    function testOversubscriptionCounterexample() public {
        uint256 amount = 10**18;
        AuctionUser bidder = new AuctionUser(address(auction));
        bidAsset.mint(address(bidder), amount);
        bidder.approve(address(bidAsset), amount);
        uint256 bidderShares = bidder.bid(amount, 10**16 * 50);

        AuctionUser lowAsker = new AuctionUser(address(auction));
        askAsset.mint(address(lowAsker), amount);
        lowAsker.approve(address(askAsset), amount);
        uint256 lowAskerShares = lowAsker.ask(amount, 10**16 * 20);

        AuctionUser highAsker = new AuctionUser(address(auction));
        askAsset.mint(address(highAsker), amount);
        highAsker.approve(address(askAsset), amount);
        uint256 highAskerShares = highAsker.ask(amount, 10**16 * 70);

        AuctionUser midAsker = new AuctionUser(address(auction));
        askAsset.mint(address(midAsker), amount);
        midAsker.approve(address(askAsset), amount);
        uint256 midAskerShares = midAsker.ask(amount, 10**16 * 30);

        hevm.warp(initialTimestamp + 2 days);
        auction.settle();
        assertEq(auction.clearingPrice(), 10**16 * 40);

        (uint256 bidReceived, uint256 askReceived) = bidder.redeem(
            auction.toBidTokenId(10**16 * 50),
            bidderShares
        );
        assertEq(bidReceived, (10**18 * 2) / 10);
        assertEq(askReceived, 10**18 * 2);

        (bidReceived, askReceived) = lowAsker.redeem(
            auction.toAskTokenId(10**16 * 20),
            lowAskerShares
        );
        // fully cleared at 0.50
        assertEq(bidReceived, 10**17 * 4);
        assertEq(askReceived, 0);

        (bidReceived, askReceived) = highAsker.redeem(
            auction.toAskTokenId(10**16 * 70),
            highAskerShares
        );
        // not cleared at all
        assertEq(bidReceived, 0);
        assertEq(askReceived, amount);

        (bidReceived, askReceived) = midAsker.redeem(
            auction.toAskTokenId(10**16 * 30),
            midAskerShares
        );
        // fully cleared at 0.50
        assertEq(bidReceived, (10**18 * 4) / 10);
        assertEq(askReceived, 0);

        assertEq(askAsset.balanceOf(address(auction)), 0);
        assertEq(bidAsset.balanceOf(address(auction)), 0);
    }

    function testRandomBidsAsks(uint128 seed) public {
        // note: can parameterize count or change it, but runs very slow at high values
        uint8 count = 4;
        uint256[] memory tokenIds = new uint256[](count);
        uint256[] memory amounts = new uint256[](count);

        for (uint8 i = 0; i < count; i++) {
            if (seed + i == type(uint128).max) seed = 0;
            uint256 runSeed = uint256(keccak256(abi.encode(seed + i)));
            uint256 amount = uint256(keccak256(abi.encode(runSeed)));
            if (amount > 2**126 - 1) amount = (amount % 2**126) - 1;
            uint256 price = coercePrice(
                uint256(keccak256(abi.encode(runSeed + 1)))
            );
            bool isBid = uint256(keccak256(abi.encode(runSeed + 2))) % 2 == 0;

            if (isBid) {
                bidAsset.mint(address(user), amount);
                user.approve(address(bidAsset), amount);
                uint256 bidShares = user.bid(amount, price);
                tokenIds[i] = auction.toBidTokenId(price);
                amounts[i] = bidShares;
            } else {
                askAsset.mint(address(user), amount);
                user.approve(address(askAsset), amount);
                uint256 askShares = user.ask(amount, price);
                tokenIds[i] = auction.toAskTokenId(price);
                amounts[i] = askShares;
            }
        }
        hevm.warp(initialTimestamp + 2 days);
        auction.settle();

        for (uint256 i = 0; i < count; i++) {
            uint256 tokenId = tokenIds[i];
            uint256 amount = amounts[i];
            user.redeem(tokenId, amount);
        }

        // some floor rounding is bound to happen
        assertEqThreshold(bidAsset.balanceOf(address(auction)), 0, 20);
        assertEqThreshold(askAsset.balanceOf(address(auction)), 0, 20);
    }

    function coercePrice(uint256 price) internal view returns (uint256) {
        if (price > auction.maxPrice())
            return
                coercePrice(
                    auction.minPrice() +
                        (price % (auction.maxPrice() - auction.minPrice()))
                );
        if (price < auction.minPrice()) price = auction.minPrice();
        if ((price - auction.minPrice()) % auction.tickWidth() != 0)
            price -= uint64((price - auction.minPrice()) % auction.tickWidth());
        return price;
    }

    function assertEqThreshold(
        uint256 a,
        uint256 b,
        uint256 threshold
    ) internal {
        uint256 diff = a > b ? a - b : b - a;
        assertLt(diff, threshold);
    }
}<|MERGE_RESOLUTION|>--- conflicted
+++ resolved
@@ -8,14 +8,9 @@
 import {AuctionUser} from "./mock/users/AuctionUser.sol";
 import {DualAuctionFactory} from "../DualAuctionFactory.sol";
 import {DualAuction} from "../DualAuction.sol";
-import {IAuctionFactory} from "../interfaces/IAuctionFactory.sol";
 import "forge-std/Vm.sol";
 
-<<<<<<< HEAD
-contract DualAuctionTest is IAuctionFactory, DSTestPlus {
-=======
 contract DualAuctionTest is MockEventEmitter, DSTestPlus {
->>>>>>> 2e068bce
     DualAuctionFactory factory;
     DualAuction auction;
     MockERC20 bidAsset;
