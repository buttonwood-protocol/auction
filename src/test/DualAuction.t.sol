// SPDX-License-Identifier: UNLICENSED
pragma solidity 0.8.10;

import {DSTestPlus} from "solmate/test/utils/DSTestPlus.sol";
import {MockERC20} from "./mock/MockERC20.sol";
import {MockEventEmitter} from "./mock/MockEventEmitter.sol";
import {MockDeflationaryERC20} from "./mock/MockDeflationaryERC20.sol";
import {AuctionUser} from "./mock/users/AuctionUser.sol";
import {DualAuctionFactory} from "../DualAuctionFactory.sol";
import {DualAuction} from "../DualAuction.sol";
import "forge-std/Vm.sol";

contract DualAuctionTest is MockEventEmitter, DSTestPlus {
    DualAuctionFactory factory;
    DualAuction auction;
    MockERC20 bidAsset;
    MockERC20 askAsset;
    AuctionUser user;
    uint256 initialTimestamp;

    Vm public constant vm = Vm(HEVM_ADDRESS);

    function setUp() public {
        bidAsset = new MockERC20("Bid", "BID", 18);
        askAsset = new MockERC20("Ask", "ASK", 18);
        DualAuction implementation = new DualAuction();
        factory = new DualAuctionFactory(address(implementation));
        initialTimestamp = block.timestamp;

        auction = DualAuction(
            address(
                factory.createAuction(
                    address(bidAsset),
                    address(askAsset),
                    10**16,
                    10**18,
                    10**16,
                    initialTimestamp + 1 days
                )
            )
        );
        user = new AuctionUser(auction);
    }

    function testInstantiationExactEndDateExpectAuctionEnded() public {
<<<<<<< HEAD
        vm.expectRevert(abi.encodeWithSignature("AuctionEnded()"));
        factory.createAuction(
            address(bidAsset),
            address(askAsset),
            10**16,
            10**18,
            10**16,
            initialTimestamp
=======
        vm.expectRevert(abi.encodeWithSignature("AuctionHasEnded()"));
        DualAuction(
            factory.createAuction(
                address(bidAsset),
                address(askAsset),
                10**16,
                10**18,
                10**16,
                initialTimestamp
            )
>>>>>>> d29fbe09
        );
    }

    function testInstantiation() public {
        assertEq(address(auction.bidAsset()), address(bidAsset));
        assertEq(address(auction.askAsset()), address(askAsset));
        assertEq(auction.minPrice(), 10**16);
        assertEq(auction.maxPrice(), 10**18);
        assertEq(auction.tickWidth(), 10**16);
        assertEq(auction.endDate(), initialTimestamp + 1 days);
        assertEq(auction.maxBid(), 0);
        assertEq(auction.minAsk(), type(uint256).max);
        assertEq(auction.clearingPrice(), 0);
        assertEq(auction.bidAssetDecimals(), 18);
        assertEq(auction.askAssetDecimals(), 18);
    }

    function testFailInstantiationInvalidBidAsset() public {
        factory.createAuction(
            address(0),
            address(askAsset),
            0,
            10**18,
            10**16,
            initialTimestamp + 1 days
        );
    }

    function testFailInstantiationInvalidAskAsset() public {
        factory.createAuction(
            address(bidAsset),
            address(0),
            0,
            10**18,
            10**16,
            initialTimestamp + 1 days
        );
    }

    function testFailInstantiationInvalidAssets() public {
        factory.createAuction(
            address(bidAsset),
            address(bidAsset),
            0,
            10**18,
            10**16,
            initialTimestamp + 1 days
        );
    }

    function testFailInstantiationInvalidPrices() public {
        factory.createAuction(
            address(bidAsset),
            address(askAsset),
            10**18,
            10**16,
            10**16,
            initialTimestamp + 1 days
        );
    }

    function testFailInstantiationInvalidMaxPrice() public {
        factory.createAuction(
            address(bidAsset),
            address(askAsset),
            0,
            2**255,
            10**16,
            initialTimestamp + 1 days
        );
    }

    function testFailInstantiationEndDate() public {
        factory.createAuction(
            address(bidAsset),
            address(askAsset),
            0,
            10**18,
            10**16,
            initialTimestamp - 1 days
        );
    }

    // BID

    function testBidBasic() public {
        // 1 for 1
        uint256 amount = 10**18;
        uint256 price = 10**18;

        bidAsset.mint(address(user), amount);
        assertEq(
            auction.balanceOf(address(user), auction.toBidTokenId(price)),
            0
        );

        user.approve(address(bidAsset), amount);
        vm.expectEmit(true, true, true, true, address(auction));
        emit Bid(
            address(user),
            amount,
            amount,
            price
        );
        uint256 output = user.bid(amount, price);
        assertEq(output, amount);

        assertEq(
            auction.balanceOf(address(user), auction.toBidTokenId(price)),
            amount
        );
        assertEq(bidAsset.balanceOf(address(user)), 0);
        assertEq(bidAsset.balanceOf(address(auction)), amount);
    }

    function testBid(uint256 price, uint128 amount) public {
        if (amount == 0) amount = 1;
        price = coercePrice(price);

        bidAsset.mint(address(user), amount);
        assertEq(
            auction.balanceOf(address(user), auction.toBidTokenId(price)),
            0
        );

        user.approve(address(bidAsset), amount);
        user.bid(amount, price);

        assertEq(
            auction.balanceOf(address(user), auction.toBidTokenId(price)),
            amount
        );
        assertEq(bidAsset.balanceOf(address(user)), 0);
        assertEq(bidAsset.balanceOf(address(auction)), amount);
    }

    function testMaxBid(uint128 amount) public {
        if (amount == 0) amount = 1;
        assertEq(auction.maxBid(), 0);
        uint256 price = 10**16 * 2;
        bidAsset.mint(address(user), uint256(amount) * 3);
        user.approve(address(bidAsset), uint256(amount) * 3);
        user.bid(amount, price);
        assertEq(auction.maxBid(), price);

        price = 10**16 * 3;
        user.bid(amount, price);
        assertEq(auction.maxBid(), price);

        price = 10**16;
        user.bid(amount, price);
        assertEq(auction.maxBid(), price * 3);
    }

    function testFailBidZeroAmount() public {
        user.bid(0, 10**16);
    }

    function testFailBidNotOnTick(uint128 amount) public {
        bidAsset.mint(address(user), amount);
        user.approve(address(bidAsset), amount);
        user.bid(amount, 10**16 + 10**15);
    }

    function testBidExpectAuctionEnded(uint128 amount) public {
        bidAsset.mint(address(user), amount);
        user.approve(address(bidAsset), amount);
        hevm.warp(initialTimestamp + 2 days);
        vm.expectRevert(abi.encodeWithSignature("AuctionHasEnded()"));
        user.bid(amount, 10**16);
    }

    function testBidExactEndDateExpectAuctionEnded(uint128 amount) public {
        bidAsset.mint(address(user), amount);
        user.approve(address(bidAsset), amount);
        hevm.warp(auction.endDate());
        vm.expectRevert(abi.encodeWithSignature("AuctionHasEnded()"));
        user.bid(amount, 10**16);
    }

    function testFailBidPriceTooHigh(uint128 amount) public {
        bidAsset.mint(address(user), amount);
        user.approve(address(bidAsset), amount);
        user.bid(amount, 10**18 + 1);
    }

    function testFailBidNoApprove(uint128 amount) public {
        bidAsset.mint(address(user), amount);
        user.bid(amount, 10**16);
    }

    function testFailBidPriceTooLow(uint128 amount) public {
        DualAuction newAuction = DualAuction(
            address(
                factory.createAuction(
                    address(bidAsset),
                    address(askAsset),
                    2 * 10**16,
                    10**18,
                    10**16,
                    initialTimestamp + 1 days
                )
            )
        );

        AuctionUser newUser = new AuctionUser(newAuction);

        bidAsset.mint(address(newUser), amount);
        newUser.approve(address(bidAsset), amount);
        newUser.bid(amount, 10**16);
    }

    function testBidDeflationary() public {
        uint16 feeBps = 1;
        MockDeflationaryERC20 bidDeflationaryAsset = new MockDeflationaryERC20(
            "BidDeflationary",
            "BID-DEF",
            18,
            feeBps
        );

        DualAuction auctionDeflationary = DualAuction(
            address(
                factory.createAuction(
                    address(bidDeflationaryAsset),
                    address(askAsset),
                    10**16,
                    10**18,
                    10**16,
                    initialTimestamp + 1 days
                )
            )
        );
        AuctionUser userDeflationary = new AuctionUser(auctionDeflationary);

        // 1 for 1
        uint256 amount = 10**18;
        uint256 price = 10**18;

        uint256 expectedBidAmount = (amount * (10000 - feeBps)) / 10000;

        bidDeflationaryAsset.mint(address(userDeflationary), amount);
        assertEq(
            auctionDeflationary.balanceOf(
                address(userDeflationary),
                auctionDeflationary.toBidTokenId(price)
            ),
            0
        );

        userDeflationary.approve(address(bidDeflationaryAsset), amount);
        uint256 output = userDeflationary.bid(amount, price);
        assertEq(output, amount);

        assertEq(
            auctionDeflationary.balanceOf(
                address(userDeflationary),
                auctionDeflationary.toBidTokenId(price)
            ),
            expectedBidAmount
        );
        assertEq(bidDeflationaryAsset.balanceOf(address(userDeflationary)), 0);
        assertEq(
            bidDeflationaryAsset.balanceOf(address(auctionDeflationary)),
            expectedBidAmount
        );
    }

    // ASK

    function testAskBasic() public {
        // 1 token at 1:1 price
        uint256 amount = 10**18;
        uint256 price = 10**18;

        askAsset.mint(address(user), amount);
        assertEq(
            auction.balanceOf(address(user), auction.toAskTokenId(price)),
            0
        );

        user.approve(address(askAsset), amount);
        vm.expectEmit(true, true, true, true, address(auction));
        emit Ask(
            address(user),
            amount,
            amount,
            price
        );
        uint256 output = user.ask(amount, price);
        assertEq(output, amount);

        assertEq(
            auction.balanceOf(address(user), auction.toAskTokenId(price)),
            amount
        );
        assertEq(askAsset.balanceOf(address(auction)), amount);
    }

    function testAsk(uint256 price, uint128 amount) public {
        if (amount == 0) amount = 1;
        price = coercePrice(price);
        askAsset.mint(address(user), amount);
        assertEq(
            auction.balanceOf(address(user), auction.toAskTokenId(price)),
            0
        );

        user.approve(address(askAsset), amount);
        user.ask(amount, price);

        assertEq(
            auction.balanceOf(address(user), auction.toAskTokenId(price)),
            amount
        );
        assertEq(askAsset.balanceOf(address(auction)), amount);
    }

    function testMinAsk(uint128 amount) public {
        if (amount == 0) amount = 1;
        uint256 price = 10**16 * 3;
        askAsset.mint(address(user), uint256(amount) * 3);
        user.approve(address(askAsset), uint256(amount) * 3);
        assertEq(auction.minAsk(), type(uint256).max);
        user.ask(amount, price);

        assertEq(auction.minAsk(), price);
        price = 10**16;
        user.ask(amount, price);
        assertEq(auction.minAsk(), price);
        price = 10**16 * 2;
        user.ask(amount, price);
        assertEq(auction.minAsk(), 10**16);
    }

    function testFailAskZeroAmount() public {
        user.ask(0, 10**16);
    }

    function testFailAskNotOnTick(uint128 amount) public {
        askAsset.mint(address(user), amount);
        user.approve(address(askAsset), amount);
        user.ask(amount, 10**16 + 10**15);
    }

    function testAskExpectAuctionEnded(uint128 amount) public {
        askAsset.mint(address(user), amount);
        user.approve(address(askAsset), amount);
        hevm.warp(initialTimestamp + 2 days);
        vm.expectRevert(abi.encodeWithSignature("AuctionHasEnded()"));
        user.ask(amount, 10**16);
    }

    function testAskExactEndDateExpectAuctionEnded(uint128 amount) public {
        askAsset.mint(address(user), amount);
        user.approve(address(askAsset), amount);
        hevm.warp(auction.endDate());
        vm.expectRevert(abi.encodeWithSignature("AuctionHasEnded()"));
        user.ask(amount, 10**16);
    }

    function testFailAskPriceTooHigh(uint128 amount) public {
        askAsset.mint(address(user), amount);
        user.approve(address(askAsset), amount);
        user.ask(amount, 10**18 + 1);
    }

    function testFailAskNoApprove(uint128 amount) public {
        askAsset.mint(address(user), amount);
        user.ask(amount, 10**16);
    }

    function testFailAskPriceTooLow(uint128 amount) public {
        DualAuction newAuction = DualAuction(
            address(
                factory.createAuction(
                    address(bidAsset),
                    address(askAsset),
                    2 * 10**16,
                    10**18,
                    10**16,
                    initialTimestamp + 1 days
                )
            )
        );

        AuctionUser newUser = new AuctionUser(newAuction);

        askAsset.mint(address(newUser), amount);
        newUser.approve(address(askAsset), amount);
        newUser.ask(amount, 10**16);
    }

    function testAskDeflationary() public {
        uint16 feeBps = 1;
        MockDeflationaryERC20 askDeflationaryAsset = new MockDeflationaryERC20(
            "AskDeflationary",
            "ASK-DEF",
            18,
            feeBps
        );

        DualAuction auctionDeflationary = DualAuction(
            address(
                factory.createAuction(
                    address(bidAsset),
                    address(askDeflationaryAsset),
                    10**16,
                    10**18,
                    10**16,
                    initialTimestamp + 1 days
                )
            )
        );

        AuctionUser userDeflationary = new AuctionUser(auctionDeflationary);

        // 1 token at 1:1 price
        uint256 amount = 10**18;
        uint256 price = 10**18;

        uint256 expectedAskAmount = (amount * (10000 - feeBps)) / 10000;

        askDeflationaryAsset.mint(address(userDeflationary), amount);
        assertEq(
            auctionDeflationary.balanceOf(
                address(userDeflationary),
                auctionDeflationary.toAskTokenId(price)
            ),
            0
        );

        userDeflationary.approve(address(askDeflationaryAsset), amount);
        uint256 output = userDeflationary.ask(amount, price);
        assertEq(output, amount);

        assertEq(
            auctionDeflationary.balanceOf(
                address(userDeflationary),
                auctionDeflationary.toAskTokenId(price)
            ),
            expectedAskAmount
        );
        assertEq(
            askDeflationaryAsset.balanceOf(address(auctionDeflationary)),
            expectedAskAmount
        );
    }

    // SETTLE

    function testSettleOnlyBid(uint256 price, uint128 amount) public {
        if (amount == 0) amount = 1;
        price = coercePrice(price);

        bidAsset.mint(address(user), amount);
        user.approve(address(bidAsset), amount);
        user.bid(amount, price);

        hevm.warp(initialTimestamp + 2 days);
        vm.expectEmit(true, false, false, false, address(auction));
        emit Settle(address(this), 0);
        auction.settle();
        assertTrue(auction.settled());
        assertEq(auction.clearingPrice(), 0);
    }

    function testSettleOnlyAsk(uint256 price, uint128 amount) public {
        if (amount == 0) amount = 1;
        price = coercePrice(price);

        askAsset.mint(address(user), amount);
        user.approve(address(askAsset), amount);
        user.ask(amount, price);

        hevm.warp(initialTimestamp + 2 days);
        auction.settle();
        assertTrue(auction.settled());
        assertEq(auction.clearingPrice(), 0);
    }

    function testSettleBidAskNoOverlap(uint128 amount) public {
        if (amount == 0) amount = 1;

        uint256 bidPrice = 10**16;
        uint256 askPrice = 10**16 * 2;
        askAsset.mint(address(user), amount);
        user.approve(address(askAsset), amount);
        user.ask(amount, askPrice);
        bidAsset.mint(address(user), amount);
        user.approve(address(bidAsset), amount);
        user.bid(amount, bidPrice);

        hevm.warp(initialTimestamp + 2 days);
        auction.settle();
        assertTrue(auction.settled());
        assertEq(auction.clearingPrice(), 0);
    }

    function testSettleBidAskSamePrice() public {
        uint256 amount = 10**18;
        uint256 price = 10**18;

        askAsset.mint(address(user), amount);
        user.approve(address(askAsset), amount);
        user.ask(amount, price);
        bidAsset.mint(address(user), amount);
        user.approve(address(bidAsset), amount);
        user.bid(amount, price);

        hevm.warp(initialTimestamp + 2 days);
        auction.settle();
        assertTrue(auction.settled());
        assertEq(auction.clearingPrice(), 10**18);
    }

    function testSettleBidAskSamePriceWithExtraBid() public {
        uint256 amount = 10**18;
        uint256 price = 10**18;

        askAsset.mint(address(user), amount);
        user.approve(address(askAsset), amount);
        user.ask(amount, price);

        bidAsset.mint(address(user), amount);
        user.approve(address(bidAsset), amount);
        user.bid(amount, price);

        bidAsset.mint(address(user), amount);
        user.approve(address(bidAsset), amount);
        user.bid(amount, price - auction.tickWidth());

        hevm.warp(initialTimestamp + 2 days);
        auction.settle();
        assertTrue(auction.settled());
        assertEq(auction.clearingPrice(), 10**18);
        assertEq(auction.clearingBidPrice(), 10**18);
        assertEq(auction.clearingAskPrice(), 10**18);
    }

    function testSettleBidAskOverlap(uint128 amount) public {
        if (amount == 0) amount = 1;

        uint256 bidPrice = 10**16 * 2;
        uint256 askPrice = 10**16;
        askAsset.mint(address(user), amount);
        user.approve(address(askAsset), amount);
        user.ask(amount, askPrice);
        bidAsset.mint(address(user), amount);
        user.approve(address(bidAsset), amount);
        user.bid(amount, bidPrice);

        hevm.warp(initialTimestamp + 2 days);
        auction.settle();
        assertTrue(auction.settled());
        assertEq(auction.clearingPrice(), (10**16 * 3) / 2);
    }

    function testSettleBidAskMoreAsk() public {
        uint256 bidAmount = 10**18;
        uint256 askAmount = 10**18 * 100;
        uint256 bidPrice = 10**16 * 4;
        uint256 askPrice = 10**16 * 2;
        askAsset.mint(address(user), askAmount);
        user.approve(address(askAsset), askAmount);
        user.ask(askAmount, askPrice);
        bidAsset.mint(address(user), bidAmount);
        user.approve(address(bidAsset), bidAmount);
        user.bid(bidAmount, bidPrice);

        hevm.warp(initialTimestamp + 2 days);
        auction.settle();
        assertTrue(auction.settled());
        assertEq(auction.clearingPrice(), 10**16 * 3);
    }

    function testSettleBidAskMoreBid() public {
        uint256 bidAmount = 10**18 * 100;
        uint256 askAmount = 10**18;
        uint256 bidPrice = 10**16 * 4;
        uint256 askPrice = 10**16 * 2;
        askAsset.mint(address(user), askAmount);
        user.approve(address(askAsset), askAmount);
        user.ask(askAmount, askPrice);
        bidAsset.mint(address(user), bidAmount);
        user.approve(address(bidAsset), bidAmount);
        user.bid(bidAmount, bidPrice);

        hevm.warp(initialTimestamp + 2 days);
        auction.settle();
        assertTrue(auction.settled());
        assertEq(auction.clearingPrice(), 10**16 * 3);
    }

    function testSettleTwoEach() public {
        askAsset.mint(address(user), 10**18 * 2);
        user.approve(address(askAsset), 10**18 * 2);
        user.ask(10**18, 10**16);
        user.ask(10**18, 10**16 * 2);
        bidAsset.mint(address(user), 10**18 * 2);
        user.approve(address(bidAsset), 10**18 * 2);
        user.bid(10**18, 10**16 * 3);
        user.bid(10**16, 10**16 * 4);

        hevm.warp(initialTimestamp + 2 days);
        auction.settle();
        assertTrue(auction.settled());
        assertEq(auction.clearingPrice(), (10**16 * 5) / 2);
    }

    function testFailSettleTwice(uint256 price, uint128 amount) public {
        if (amount == 0) amount = 1;
        price = coercePrice(price);

        bidAsset.mint(address(user), amount);
        user.approve(address(bidAsset), amount);
        user.bid(amount, price);

        hevm.warp(initialTimestamp + 2 days);
        auction.settle();
        auction.settle();
    }

    function testFailSettleBeforeEnd(uint256 price, uint128 amount) public {
        if (amount == 0) amount = 1;
        price = coercePrice(price);

        bidAsset.mint(address(user), amount);
        user.approve(address(bidAsset), amount);
        user.bid(amount, price);

        auction.settle();
    }

    function testRedeemBasic() public {
        uint256 amount = 10**18;
        uint256 price = 10**18;
        askAsset.mint(address(user), amount);
        user.approve(address(askAsset), amount);
        uint256 askShares = user.ask(amount, price);
        bidAsset.mint(address(user), amount);
        user.approve(address(bidAsset), amount);
        uint256 bidShares = user.bid(amount, price);
        hevm.warp(initialTimestamp + 2 days);
        auction.settle();

        assertEq(askAsset.balanceOf(address(user)), 0);
        vm.expectEmit(true, true, false, false, address(auction));
        emit Redeem(
            address(user),
            auction.toBidTokenId(price),
            0,
            0,
            0
        );
        (uint256 bidReceived, uint256 askReceived) = user.redeem(
            auction.toBidTokenId(price),
            bidShares
        );
        assertEq(bidReceived, 0);
        assertEq(askReceived, 10**18);
        assertEq(askAsset.balanceOf(address(user)), amount);

        assertEq(bidAsset.balanceOf(address(user)), 0);
        (bidReceived, askReceived) = user.redeem(
            auction.toAskTokenId(price),
            askShares
        );
        assertEq(bidReceived, 10**18);
        assertEq(askReceived, 0);
        assertEq(bidAsset.balanceOf(address(user)), amount);
        assertEq(bidAsset.balanceOf(address(auction)), 0);
        assertEq(askAsset.balanceOf(address(auction)), 0);
    }

    function testRedeemDifferentPrices() public {
        uint256 amount = 10**18;
        uint256 bidPrice = 10**16 * 4;
        uint256 askPrice = 10**16;
        askAsset.mint(address(user), amount);
        user.approve(address(askAsset), amount);
        uint256 askShares = user.ask(amount, askPrice);
        bidAsset.mint(address(user), amount);
        user.approve(address(bidAsset), amount);
        uint256 bidShares = user.bid(amount, bidPrice);
        hevm.warp(initialTimestamp + 2 days);
        auction.settle();
        assertEq(auction.clearingPrice(), (10**16 * 5) / 2);

        assertEq(askAsset.balanceOf(address(user)), 0);
        (uint256 bidReceived, uint256 askReceived) = user.redeem(
            auction.toBidTokenId(bidPrice),
            bidShares
        );
        assertEq(bidReceived, amount - (10**16 * 5) / 2);
        assertEq(askReceived, amount);

        (bidReceived, askReceived) = user.redeem(
            auction.toAskTokenId(askPrice),
            askShares
        );
        assertEq(bidReceived, (10**16 * 5) / 2);
        assertEq(askReceived, 0);
        assertEq(askAsset.balanceOf(address(auction)), 0);
        assertEq(bidAsset.balanceOf(address(auction)), 0);
    }

    function testRedeemTwoBidsAndAsks() public {
        uint256 amount = 10**18;
        AuctionUser lowBidder = new AuctionUser(auction);
        bidAsset.mint(address(lowBidder), amount);
        lowBidder.approve(address(bidAsset), amount);
        uint256 lowBidderShares = lowBidder.bid(amount, 10**16 * 20);

        AuctionUser highBidder = new AuctionUser(auction);
        bidAsset.mint(address(highBidder), amount);
        highBidder.approve(address(bidAsset), amount);
        uint256 highBidderShares = highBidder.bid(amount, 10**16 * 60);

        AuctionUser lowAsker = new AuctionUser(auction);
        askAsset.mint(address(lowAsker), amount);
        lowAsker.approve(address(askAsset), amount);
        uint256 lowAskerShares = lowAsker.ask(amount, 10**16 * 40);

        AuctionUser highAsker = new AuctionUser(auction);
        askAsset.mint(address(highAsker), amount);
        highAsker.approve(address(askAsset), amount);
        uint256 highAskerShares = highAsker.ask(amount, 10**16 * 70);

        hevm.warp(initialTimestamp + 2 days);
        auction.settle();
        assertEq(auction.clearingPrice(), 10**16 * 50);

        (uint256 bidReceived, uint256 askReceived) = lowBidder.redeem(
            auction.toBidTokenId(10**16 * 20),
            lowBidderShares
        );
        // not cleared at all
        assertEq(bidReceived, amount);
        assertEq(askReceived, 0);

        (bidReceived, askReceived) = highBidder.redeem(
            auction.toBidTokenId(10**16 * 60),
            highBidderShares
        );
        assertEqThreshold(bidReceived, amount / 2, 2);
        assertEq(askReceived, amount);

        (bidReceived, askReceived) = lowAsker.redeem(
            auction.toAskTokenId(10**16 * 40),
            lowAskerShares
        );
        // fully cleared at 0.50
        assertEq(bidReceived, amount / 2);
        assertEq(askReceived, 0);

        (bidReceived, askReceived) = highAsker.redeem(
            auction.toAskTokenId(10**16 * 70),
            highAskerShares
        );
        // not cleared at all
        assertEq(bidReceived, 0);
        assertEq(askReceived, amount);
        assertEqThreshold(askAsset.balanceOf(address(auction)), 0, 2);
        assertEqThreshold(bidAsset.balanceOf(address(auction)), 0, 2);
    }

    function testRedeemBidNotCleared() public {
        uint256 amount = 10**18;
        uint256 price = 10**18;
        bidAsset.mint(address(user), amount);
        user.approve(address(bidAsset), amount);
        uint256 bidShares = user.bid(amount, price);
        hevm.warp(initialTimestamp + 2 days);
        auction.settle();

        (uint256 bidReceived, uint256 askReceived) = user.redeem(
            auction.toBidTokenId(price),
            bidShares
        );
        assertEq(bidReceived, amount);
        assertEq(askReceived, 0);
        assertEq(askAsset.balanceOf(address(user)), 0);
        assertEq(bidAsset.balanceOf(address(user)), amount);
        assertEq(bidAsset.balanceOf(address(auction)), 0);
        assertEq(askAsset.balanceOf(address(auction)), 0);
    }

    function testRedeemAskNotCleared() public {
        uint256 amount = 10**18;
        uint256 price = 10**18;
        askAsset.mint(address(user), amount);
        user.approve(address(askAsset), amount);
        uint256 askShares = user.ask(amount, price);
        hevm.warp(initialTimestamp + 2 days);
        auction.settle();

        (uint256 bidReceived, uint256 askReceived) = user.redeem(
            auction.toAskTokenId(price),
            askShares
        );
        assertEq(bidReceived, 0);
        assertEq(askReceived, amount);
        assertEq(askAsset.balanceOf(address(user)), amount);
        assertEq(bidAsset.balanceOf(address(user)), 0);
        assertEq(bidAsset.balanceOf(address(auction)), 0);
        assertEq(askAsset.balanceOf(address(auction)), 0);
    }

    function testFailRedeemZero() public {
        uint256 amount = 10**18;
        uint256 price = 10**18;
        askAsset.mint(address(user), amount);
        user.approve(address(askAsset), amount);
        user.ask(amount, price);
        bidAsset.mint(address(user), amount);
        user.approve(address(bidAsset), amount);
        user.bid(amount, price);
        hevm.warp(initialTimestamp + 2 days);
        auction.settle();

        user.redeem(auction.toBidTokenId(price), 0);
    }

    function testFailRedeemTooMany() public {
        uint256 amount = 10**18;
        uint256 price = 10**18;
        askAsset.mint(address(user), amount);
        user.approve(address(askAsset), amount);
        user.ask(amount, price);
        bidAsset.mint(address(user), amount);
        user.approve(address(bidAsset), amount);
        uint256 bidShares = user.bid(amount, price);
        hevm.warp(initialTimestamp + 2 days);
        auction.settle();

        user.redeem(auction.toBidTokenId(price), bidShares + 1);
    }

    function testFailRedeemTwice() public {
        uint256 amount = 10**18;
        uint256 price = 10**18;
        askAsset.mint(address(user), amount);
        user.approve(address(askAsset), amount);
        user.ask(amount, price);
        bidAsset.mint(address(user), amount);
        user.approve(address(bidAsset), amount);
        uint256 bidShares = user.bid(amount, price);
        hevm.warp(initialTimestamp + 2 days);
        auction.settle();

        user.redeem(auction.toBidTokenId(price), bidShares);

        user.redeem(auction.toBidTokenId(price), bidShares);
    }

    // vm.expectRevert() can't catch AuctionNotSettled() error due to forge limitations on functions that return structs
    // Defaulting to just `testFail`
    function testFailRedeemAuctionNotSettled() public {
        uint256 amount = 10**18;
        uint256 price = 10**18;
        askAsset.mint(address(user), amount);
        user.approve(address(askAsset), amount);
        user.ask(amount, price);
        bidAsset.mint(address(user), amount);
        user.approve(address(bidAsset), amount);
        uint256 bidShares = user.bid(amount, price);
        hevm.warp(initialTimestamp + 2 days);

        user.redeem(auction.toBidTokenId(price), bidShares);
    }

    // found during fuzzing of random bids and asks
    function testDoubleBidCounterexample() public {
        uint256 amount = 10**18;
        AuctionUser bidder = new AuctionUser(auction);
        bidAsset.mint(address(bidder), amount);
        bidder.approve(address(bidAsset), amount);
        uint256 bidderShares = bidder.bid(amount, 10**16 * 60);

        AuctionUser otherBidder = new AuctionUser(auction);
        bidAsset.mint(address(otherBidder), amount);
        otherBidder.approve(address(bidAsset), amount);
        uint256 otherBidderShares = otherBidder.bid(amount, 10**16 * 60);

        AuctionUser asker = new AuctionUser(auction);
        askAsset.mint(address(asker), amount);
        asker.approve(address(askAsset), amount);
        uint256 askerShares = asker.ask(amount, 10**16 * 40);

        hevm.warp(initialTimestamp + 2 days);
        auction.settle();
        assertEq(auction.clearingPrice(), 10**16 * 50);

        (uint256 bidReceived, uint256 askReceived) = bidder.redeem(
            auction.toBidTokenId(10**16 * 60),
            bidderShares
        );
        assertEq(bidReceived, 10**16 * 75);
        assertEq(askReceived, 10**16 * 50);

        (bidReceived, askReceived) = asker.redeem(
            auction.toAskTokenId(10**16 * 40),
            askerShares
        );

        assertEq(bidReceived, 10**16 * 50);
        assertEq(askReceived, 0);

        (bidReceived, askReceived) = otherBidder.redeem(
            auction.toBidTokenId(10**16 * 60),
            otherBidderShares
        );
        // fully cleared at 0.50
        assertEq(bidReceived, 10**16 * 75);
        assertEq(askReceived, 10**16 * 50);

        assertEq(askAsset.balanceOf(address(auction)), 0);
        assertEq(bidAsset.balanceOf(address(auction)), 0);
    }

    // found during fuzzing of random bids and asks
    function testOversubscriptionCounterexample() public {
        uint256 amount = 10**18;
        AuctionUser bidder = new AuctionUser(auction);
        bidAsset.mint(address(bidder), amount);
        bidder.approve(address(bidAsset), amount);
        uint256 bidderShares = bidder.bid(amount, 10**16 * 50);

        AuctionUser lowAsker = new AuctionUser(auction);
        askAsset.mint(address(lowAsker), amount);
        lowAsker.approve(address(askAsset), amount);
        uint256 lowAskerShares = lowAsker.ask(amount, 10**16 * 20);

        AuctionUser highAsker = new AuctionUser(auction);
        askAsset.mint(address(highAsker), amount);
        highAsker.approve(address(askAsset), amount);
        uint256 highAskerShares = highAsker.ask(amount, 10**16 * 70);

        AuctionUser midAsker = new AuctionUser(auction);
        askAsset.mint(address(midAsker), amount);
        midAsker.approve(address(askAsset), amount);
        uint256 midAskerShares = midAsker.ask(amount, 10**16 * 30);

        hevm.warp(initialTimestamp + 2 days);
        auction.settle();
        assertEq(auction.clearingPrice(), 10**16 * 40);

        (uint256 bidReceived, uint256 askReceived) = bidder.redeem(
            auction.toBidTokenId(10**16 * 50),
            bidderShares
        );
        assertEq(bidReceived, (10**18 * 2) / 10);
        assertEq(askReceived, 10**18 * 2);

        (bidReceived, askReceived) = lowAsker.redeem(
            auction.toAskTokenId(10**16 * 20),
            lowAskerShares
        );
        // fully cleared at 0.50
        assertEq(bidReceived, 10**17 * 4);
        assertEq(askReceived, 0);

        (bidReceived, askReceived) = highAsker.redeem(
            auction.toAskTokenId(10**16 * 70),
            highAskerShares
        );
        // not cleared at all
        assertEq(bidReceived, 0);
        assertEq(askReceived, amount);

        (bidReceived, askReceived) = midAsker.redeem(
            auction.toAskTokenId(10**16 * 30),
            midAskerShares
        );
        // fully cleared at 0.50
        assertEq(bidReceived, (10**18 * 4) / 10);
        assertEq(askReceived, 0);

        assertEq(askAsset.balanceOf(address(auction)), 0);
        assertEq(bidAsset.balanceOf(address(auction)), 0);
    }

    function testRandomBidsAsks(uint128 seed) public {
        // note: can parameterize count or change it, but runs very slow at high values
        uint8 count = 4;
        uint256[] memory tokenIds = new uint256[](count);
        uint256[] memory amounts = new uint256[](count);

        for (uint8 i = 0; i < count; i++) {
            if (seed + i == type(uint128).max) seed = 0;
            uint256 runSeed = uint256(keccak256(abi.encode(seed + i)));
            uint256 amount = uint256(keccak256(abi.encode(runSeed)));
            if (amount > 2**126 - 1) amount = (amount % 2**126) - 1;
            uint256 price = coercePrice(
                uint256(keccak256(abi.encode(runSeed + 1)))
            );
            bool isBid = uint256(keccak256(abi.encode(runSeed + 2))) % 2 == 0;

            if (isBid) {
                bidAsset.mint(address(user), amount);
                user.approve(address(bidAsset), amount);
                uint256 bidShares = user.bid(amount, price);
                tokenIds[i] = auction.toBidTokenId(price);
                amounts[i] = bidShares;
            } else {
                askAsset.mint(address(user), amount);
                user.approve(address(askAsset), amount);
                uint256 askShares = user.ask(amount, price);
                tokenIds[i] = auction.toAskTokenId(price);
                amounts[i] = askShares;
            }
        }
        hevm.warp(initialTimestamp + 2 days);
        auction.settle();

        for (uint256 i = 0; i < count; i++) {
            uint256 tokenId = tokenIds[i];
            uint256 amount = amounts[i];
            user.redeem(tokenId, amount);
        }

        // some floor rounding is bound to happen
        assertEqThreshold(bidAsset.balanceOf(address(auction)), 0, 20);
        assertEqThreshold(askAsset.balanceOf(address(auction)), 0, 20);
    }

    function coercePrice(uint256 price) internal view returns (uint256) {
        if (price > auction.maxPrice())
            return
                coercePrice(
                    auction.minPrice() +
                        (price % (auction.maxPrice() - auction.minPrice()))
                );
        if (price < auction.minPrice()) price = auction.minPrice();
        if ((price - auction.minPrice()) % auction.tickWidth() != 0)
            price -= uint64((price - auction.minPrice()) % auction.tickWidth());
        return price;
    }

    function assertEqThreshold(
        uint256 a,
        uint256 b,
        uint256 threshold
    ) internal {
        uint256 diff = a > b ? a - b : b - a;
        assertLt(diff, threshold);
    }
}<|MERGE_RESOLUTION|>--- conflicted
+++ resolved
@@ -43,7 +43,6 @@
     }
 
     function testInstantiationExactEndDateExpectAuctionEnded() public {
-<<<<<<< HEAD
         vm.expectRevert(abi.encodeWithSignature("AuctionEnded()"));
         factory.createAuction(
             address(bidAsset),
@@ -52,18 +51,6 @@
             10**18,
             10**16,
             initialTimestamp
-=======
-        vm.expectRevert(abi.encodeWithSignature("AuctionHasEnded()"));
-        DualAuction(
-            factory.createAuction(
-                address(bidAsset),
-                address(askAsset),
-                10**16,
-                10**18,
-                10**16,
-                initialTimestamp
-            )
->>>>>>> d29fbe09
         );
     }
 
