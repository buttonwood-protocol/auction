// SPDX-License-Identifier: UNLICENSED
pragma solidity 0.8.10;

import {SafeTransferLib} from "solmate/utils/SafeTransferLib.sol";
import {ERC20} from "solmate/tokens/ERC20.sol";
import {ReentrancyGuardUpgradeable} from "openzeppelin-contracts-upgradeable/contracts/security/ReentrancyGuardUpgradeable.sol";
import {ERC1155SupplyUpgradeable} from "openzeppelin-contracts-upgradeable/contracts/token/ERC1155/extensions/ERC1155SupplyUpgradeable.sol";
import {Initializable} from "openzeppelin-contracts-upgradeable/contracts/proxy/utils/Initializable.sol";
import {Clone} from "clones-with-immutable-args/Clone.sol";
import {IDualAuction} from "./interfaces/IDualAuction.sol";
import {AuctionImmutableArgs} from "./utils/AuctionImmutableArgs.sol";
import {AuctionConversions} from "./utils/AuctionConversions.sol";

/**
 * @notice DualAuction contract
 */
contract DualAuction is
    ERC1155SupplyUpgradeable,
    Clone,
    ReentrancyGuardUpgradeable,
    AuctionImmutableArgs,
    AuctionConversions,
    IDualAuction
{
    /// @notice the maximum allowed price is 2^255 because we save the top bit for
    /// differentiating between bids and asks in the token id
    uint256 internal constant MAXIMUM_ALLOWED_PRICE = 2**255 - 1;

    /// @notice The highest bid received so far
    uint256 public maxBid;

    /// @notice The lowest ask received so far
    uint256 public minAsk;

    /// @notice The clearing bid price of the auction, set after settlement
    uint256 public clearingBidPrice;

    /// @notice The clearing ask price of the auction, set after settlement
    uint256 public clearingAskPrice;

    /// @notice The number of bid tokens cleared at the tick closest to clearing price
    uint256 public bidTokensClearedAtClearing;

    /// @notice The number of ask tokens cleared at the tick closest to clearing price
    uint256 public askTokensClearedAtClearing;

    /// @notice True if the auction has been settled, else false
    bool public settled;

    /**
     * @notice Ensures that the given price is valid
     * validity is defined as in range (minPrice, maxPrice) and
     * on a valid tick
     */
    modifier onlyValidPrice(uint256 price) {
        if (price < minPrice() || price > maxPrice()) revert InvalidPrice();
        if ((price - minPrice()) % tickWidth() != 0) revert InvalidPrice();
        _;
    }

    /**
     * @notice Ensures that the auction is active
     */
    modifier onlyAuctionActive() {
        if (block.timestamp >= endDate()) revert AuctionEnded();
        _;
    }

    /**
     * @notice Ensures that the auction is finalized
     */
    modifier onlyAuctionEnded() {
        if (block.timestamp < endDate()) revert AuctionActive();
        _;
    }

    /**
     * @notice Ensures that the auction has been settled
     */
    modifier onlyAuctionSettled() {
        if (!settled) revert AuctionNotSettled();
        _;
    }

    /**
     * @notice Initializes the auction, should be called by DualAuctionFactory
     */
    function initialize() external initializer {
        __ERC1155_init("");
        __ERC1155Supply_init();
        __ReentrancyGuard_init();
        if (bidAsset() == askAsset()) revert InvalidAsset();
        if (
            address(bidAsset()) == address(0) ||
            address(askAsset()) == address(0)
        ) revert InvalidAsset();
        if (minPrice() == 0) revert InvalidPrice();
        if (minPrice() >= maxPrice()) revert InvalidPrice();
        if (maxPrice() > MAXIMUM_ALLOWED_PRICE) revert InvalidPrice();
        if ((maxPrice() - minPrice()) % tickWidth() != 0) revert InvalidPrice();
        if (endDate() <= block.timestamp) revert AuctionEnded();
        minAsk = type(uint256).max;
    }

    /**
     * @inheritdoc IDualAuction
     */
    function bid(uint256 amountIn, uint256 price)
        external
        onlyValidPrice(price)
        onlyAuctionActive
        nonReentrant
        returns (uint256)
    {
        if (amountIn == 0) revert InvalidAmount();
        if (price > maxBid) maxBid = price;
        uint256 preTransferBalance = bidAsset().balanceOf(address(this));
        SafeTransferLib.safeTransferFrom(
            bidAsset(),
            msg.sender,
            address(this),
            amountIn
        );
<<<<<<< HEAD
        uint256 postTransferBalance = bidAsset().balanceOf(address(this));
        uint256 bidAmount = postTransferBalance - preTransferBalance;
        _mint(msg.sender, price, bidAmount, "");
        emit Bid(msg.sender, amountIn, bidAmount, price);
=======
        _mint(msg.sender, toBidTokenId(price), amountIn, "");
        emit Bid(msg.sender, amountIn, amountIn, price);
>>>>>>> 24b51b8b
        return amountIn;
    }

    /**
     * @inheritdoc IDualAuction
     */
    function ask(uint256 amountIn, uint256 price)
        external
        onlyValidPrice(price)
        onlyAuctionActive
        nonReentrant
        returns (uint256)
    {
        if (amountIn == 0) revert InvalidAmount();
        if (minAsk == 0 || price < minAsk) minAsk = price;
        uint256 preTransferBalance = askAsset().balanceOf(address(this));
        SafeTransferLib.safeTransferFrom(
            askAsset(),
            msg.sender,
            address(this),
            amountIn
        );
        uint256 postTransferBalance = askAsset().balanceOf(address(this));
        uint256 askAmount = postTransferBalance - preTransferBalance;
        _mint(msg.sender, toAskTokenId(price), askAmount, "");
        emit Ask(msg.sender, amountIn, askAmount, price);
        return amountIn;
    }

    /**
     * @inheritdoc IDualAuction
     */
    function settle() external onlyAuctionEnded returns (uint256) {
        if (settled) revert AuctionSettled();
        settled = true;

        uint256 currentBid = maxBid;
        uint256 currentAsk = minAsk;

        // no overlap, nothing will be cleared
        if (currentBid < currentAsk) return 0;

        uint256 lowBid = currentBid;
        uint256 highAsk = currentAsk;
        uint256 currentAskTokens;
        uint256 currentDesiredAskTokens;
        uint256 lastBidClear;
        uint256 lastAskClear;

        while (
            currentBid >= currentAsk &&
            currentBid >= minPrice() &&
            currentAsk <= maxPrice()
        ) {
            if (currentAskTokens == 0) {
                currentAskTokens = totalSupply(toAskTokenId(currentAsk));
                if (currentAskTokens > 0) lastBidClear = 0;
            }

            if (currentDesiredAskTokens == 0) {
                currentDesiredAskTokens = bidToAsk(
                    totalSupply(toBidTokenId(currentBid)),
                    currentBid
                );

                if (currentDesiredAskTokens > 0) lastAskClear = 0;
            }

            uint256 cleared = min(currentAskTokens, currentDesiredAskTokens);

            if (cleared > 0) {
                currentAskTokens -= cleared;
                currentDesiredAskTokens -= cleared;
                lastBidClear += cleared;
                lastAskClear += cleared;
                highAsk = currentAsk;
                lowBid = currentBid;
            }

            if (currentAskTokens == 0) currentAsk += tickWidth();
            if (currentDesiredAskTokens == 0) currentBid -= tickWidth();
        }

        clearingBidPrice = lowBid;
        clearingAskPrice = highAsk;
        uint256 _clearingPrice = clearingPrice();
        askTokensClearedAtClearing = lastAskClear;
        bidTokensClearedAtClearing = askToBid(lastBidClear, _clearingPrice);

        emit Settle(msg.sender, _clearingPrice);
        return _clearingPrice;
    }

    /**
     * @inheritdoc IDualAuction
     */
    function redeem(uint256 tokenId, uint256 amount)
        external
        onlyAuctionSettled
        nonReentrant
        returns (uint256 bidTokens, uint256 askTokens)
    {
        if (amount == 0) revert InvalidAmount();
        (bidTokens, askTokens) = shareValue(amount, tokenId);
        bool isBid = toBidTokenId(tokenId) == tokenId;

        _burn(msg.sender, tokenId, amount);

        if (bidTokens > 0) {
            if (!isBid && toPrice(tokenId) == clearingAskPrice)
                bidTokensClearedAtClearing -= bidTokens;
            bidTokens = min(bidTokens, bidAsset().balanceOf(address(this)));
            SafeTransferLib.safeTransfer(bidAsset(), msg.sender, bidTokens);
        }

        if (askTokens > 0) {
            if (isBid && toPrice(tokenId) == clearingBidPrice)
                askTokensClearedAtClearing -= askTokens;
            askTokens = min(askTokens, askAsset().balanceOf(address(this)));
            SafeTransferLib.safeTransfer(askAsset(), msg.sender, askTokens);
        }

        emit Redeem(msg.sender, tokenId, amount, bidTokens, askTokens);
    }

    /**
     * @inheritdoc IDualAuction
     */
    function clearingPrice() public view override returns (uint256) {
        uint256 _clearingBid = clearingBidPrice;
        uint256 _clearingAsk = clearingAskPrice;
        if (_clearingBid == _clearingAsk) {
            return _clearingBid;
        } else {
            return (_clearingBid + _clearingAsk) / 2;
        }
    }

    /**
     * @dev returns the value of the shares after settlement
     * @param shareAmount The number of bid/ask slips to check
     * @param tokenId The token id of the share
     * @return bidTokens The number of bid tokens the share tokens are worth
     * @return askTokens The number of ask tokens the share tokens are worth
     */
    function shareValue(uint256 shareAmount, uint256 tokenId)
        internal
        view
        returns (uint256 bidTokens, uint256 askTokens)
    {
        uint256 price = toPrice(tokenId);
        uint256 _clearingPrice = clearingPrice();

        if (toBidTokenId(tokenId) == tokenId) {
            uint256 _clearingBid = clearingBidPrice;
            if (_clearingPrice == 0 || price < _clearingBid) {
                // not cleared at all
                return (shareAmount, 0);
            } else if (price > _clearingBid) {
                // fully cleared
                uint256 cleared = bidToAsk(shareAmount, price);
                return (
                    shareAmount - askToBid(cleared, _clearingPrice),
                    cleared
                );
            } else {
                // partially cleared
                uint256 cleared = (shareAmount * askTokensClearedAtClearing) /
                    totalSupply(price);
                return (
                    shareAmount - askToBid(cleared, _clearingPrice),
                    cleared
                );
            }
        } else {
            uint256 _clearingAsk = clearingAskPrice;
            if (_clearingPrice == 0 || price > _clearingAsk) {
                // not cleared at all
                return (0, shareAmount);
            } else if (price < _clearingAsk) {
                // fully cleared, all ask tokens match at clearing price
                return (askToBid(shareAmount, _clearingPrice), 0);
            } else {
                // partially cleared
                uint256 cleared = (shareAmount * bidTokensClearedAtClearing) /
                    totalSupply(toAskTokenId(price));
                uint256 askValue = askToBid(shareAmount, _clearingPrice);
                // sometimes due to floor rounding ask value is slightly too high
                uint256 notCleared = askValue < cleared
                    ? 0
                    : bidToAsk(askValue - cleared, _clearingPrice);
                return (cleared, notCleared);
            }
        }
    }
}<|MERGE_RESOLUTION|>--- conflicted
+++ resolved
@@ -121,15 +121,10 @@
             address(this),
             amountIn
         );
-<<<<<<< HEAD
         uint256 postTransferBalance = bidAsset().balanceOf(address(this));
         uint256 bidAmount = postTransferBalance - preTransferBalance;
-        _mint(msg.sender, price, bidAmount, "");
+        _mint(msg.sender, toBidTokenId(price), bidAmount, "");
         emit Bid(msg.sender, amountIn, bidAmount, price);
-=======
-        _mint(msg.sender, toBidTokenId(price), amountIn, "");
-        emit Bid(msg.sender, amountIn, amountIn, price);
->>>>>>> 24b51b8b
         return amountIn;
     }
 
